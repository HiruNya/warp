--- conflicted
+++ resolved
@@ -22,12 +22,8 @@
 futures = { version = "0.3", default-features = false, features = ["alloc"] }
 headers = "0.3"
 http = "0.2"
-<<<<<<< HEAD
-hyper = "0.13"
 indexmap = { version = "1", optional = true }
-=======
 hyper = { version = "0.13", features = ["stream"] }
->>>>>>> ae024735
 log = "0.4"
 mime = "0.3"
 mime_guess = "2.0.0"
@@ -54,15 +50,10 @@
 
 [features]
 default = ["multipart", "websocket"]
-<<<<<<< HEAD
-websocket = ["tungstenite"]
-tls = ["rustls"]
-openapi = ["openapiv3", "indexmap"]
-=======
 websocket = ["tokio-tungstenite"]
 tls = ["tokio-rustls"]
 compression = ["async-compression"]
->>>>>>> ae024735
+openapi = ["openapiv3", "indexmap"]
 
 [profile.release]
 codegen-units = 1
